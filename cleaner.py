--- conflicted
+++ resolved
@@ -36,14 +36,10 @@
         
         # Populate metadata for subject
         self.get_metadata()
-<<<<<<< HEAD
         self.match_scan_types()
         self.run_test_functions()
+
         
-=======
-    
->>>>>>> d76ef533
-    
     def get_metadata(self):
         "Return information about the subject's sessions and scans."
         
@@ -81,7 +77,6 @@
         this function will update each object on XNAT with the suggested
         scan type rename. If False, it will simply print the suggested renames.
         """
-<<<<<<< HEAD
         # loop through each item in the matched scan types and rename
         for scan_id, new_type in self.scan_renames.iteritems():
             s  = self.scan_df.loc[self.scan_df.ID == scan_id].iloc[0]
@@ -104,36 +99,15 @@
             else:
                 print('Scan rename (suggested): {} ({}, {}) to {}.'.format(scan_id, 
                                       s.series_description, s.scan_type, new_type))
+
                 
-=======
-        self.match_scan_types()
-
-        for scan_id, new_type in self.scan_renames.iteritems():
-	    sess  = self.scan_df.loc[self.scan_df.ID == scan_id, 'session_id'].iloc[0]
-
-            # Update the attribute on XNAT, if overwrite is selected
-            if overwrite == True:
-                self.interface.select.project('CUTTING').subject(self.subject_id).experiment(sess).scan(scan_id).attrs.set('type', new_type)
-                print('Updated {} to new scan type: {}'.format(scan_id, new_type))
-            
-            # Otherwise, just print the updated 
-            else:
-                print('Scan rename (suggested): {} to {}.'.format( 
-                       scan_id, new_type ))
-
->>>>>>> d76ef533
-
     def match_scan_types(self):
         """
         Match scans from self.scan_df to the repository of possible scan renames.
         Returns a dictionary of suggested "scan type" renames.
         """
-<<<<<<< HEAD
         
         # Initialize dictionary of scan_renames
-=======
-
->>>>>>> d76ef533
         rename_dict = self.get_scan_rename_dict()
         self.scan_renames = {}
 
@@ -142,11 +116,7 @@
             if scan_tuple in rename_dict.keys():
                 self.scan_renames[scan.ID] = rename_dict[scan_tuple]
 
-
-<<<<<<< HEAD
-
-=======
->>>>>>> d76ef533
+                
     def get_scan_rename_dict(self):
         """Generate a dictionary of (series_description, scan_type) pairs that encode a 
         valid renaming instance. Top-level dicionary is indexed by EBRL project."""
@@ -170,9 +140,7 @@
             Check if the scan quality is consistent with expectations (e.g. same amount of frames)
         """
 
-        self.log = {}
-<<<<<<< HEAD
-          
+        self.log = {}         
         self.check_duplicate_scans()
         self.check_incomplete_scans()
     
@@ -197,36 +165,4 @@
             assert bad_scans.sum() == 0
             self.log['incomplete_scans'] = None
         except AssertionError:
-            self.log['incomplete_scans'] = self.scan_df.loc[bad_scans==True, 'scan_type'].to_string()
-
-                
- 
-=======
-        
-        def check_duplicate_scans(self):
-            "Check for duplicate scan names that are not allowable (i.e. not 'Incomplete')."
-            df = xnat_subject.scan_df
-            duplicates = df.loc[df.scan_type.duplicated()]
-            try: 
-                assert duplicates.shape[0] == 0
-                self.log['duplicates'] = None
-            except AssertionError:
-                self.log['duplicates'] = duplicates['scan_type'].to_string()
-                
-        
-        def check_incomplete_scans(self):
-            "Check for scans tagged with 'Incomplete' or 'Unusable'."
-            df = xnat_subject.scan_df
-            bad_strings = ['inc', 'bad', 'incomplete']
-
-            bad_scans = df.scan_type.apply(lambda x: any(s in x.lower() for s in bad_strings))
-            try:
-                assert bad_scans.sum() == 0
-                self.log['incomplete_scans'] = None
-            except AssertionError:
-                self.log['incomplete_scans'] = df.loc[bad_scans==True, 'scan_type'].to_string()
-
-                
-        check_duplicate_scans(xnat_subject)
-        check_incomplete_scans(xnat_subject)
->>>>>>> d76ef533
+            self.log['incomplete_scans'] = self.scan_df.loc[bad_scans==True, 'scan_type'].to_string()